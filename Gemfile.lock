PATH
  remote: .
  specs:
    serialize_attributes (0.4.0)
      activemodel (>= 6)

GEM
  remote: https://rubygems.org/
  specs:
    actioncable (7.0.2.3)
      actionpack (= 7.0.2.3)
      activesupport (= 7.0.2.3)
      nio4r (~> 2.0)
      websocket-driver (>= 0.6.1)
    actionmailbox (7.0.2.3)
      actionpack (= 7.0.2.3)
      activejob (= 7.0.2.3)
      activerecord (= 7.0.2.3)
      activestorage (= 7.0.2.3)
      activesupport (= 7.0.2.3)
      mail (>= 2.7.1)
      net-imap
      net-pop
      net-smtp
    actionmailer (7.0.2.3)
      actionpack (= 7.0.2.3)
      actionview (= 7.0.2.3)
      activejob (= 7.0.2.3)
      activesupport (= 7.0.2.3)
      mail (~> 2.5, >= 2.5.4)
      net-imap
      net-pop
      net-smtp
      rails-dom-testing (~> 2.0)
    actionpack (7.0.2.3)
      actionview (= 7.0.2.3)
      activesupport (= 7.0.2.3)
      rack (~> 2.0, >= 2.2.0)
      rack-test (>= 0.6.3)
      rails-dom-testing (~> 2.0)
      rails-html-sanitizer (~> 1.0, >= 1.2.0)
    actiontext (7.0.2.3)
      actionpack (= 7.0.2.3)
      activerecord (= 7.0.2.3)
      activestorage (= 7.0.2.3)
      activesupport (= 7.0.2.3)
      globalid (>= 0.6.0)
      nokogiri (>= 1.8.5)
    actionview (7.0.2.3)
      activesupport (= 7.0.2.3)
      builder (~> 3.1)
      erubi (~> 1.4)
      rails-dom-testing (~> 2.0)
      rails-html-sanitizer (~> 1.1, >= 1.2.0)
    activejob (7.0.2.3)
      activesupport (= 7.0.2.3)
      globalid (>= 0.3.6)
    activemodel (7.0.2.3)
      activesupport (= 7.0.2.3)
    activerecord (7.0.2.3)
      activemodel (= 7.0.2.3)
      activesupport (= 7.0.2.3)
    activestorage (7.0.2.3)
      actionpack (= 7.0.2.3)
      activejob (= 7.0.2.3)
      activerecord (= 7.0.2.3)
      activesupport (= 7.0.2.3)
      marcel (~> 1.0)
      mini_mime (>= 1.1.0)
    activesupport (7.0.2.3)
      concurrent-ruby (~> 1.0, >= 1.0.2)
      i18n (>= 1.6, < 2)
      minitest (>= 5.1)
      tzinfo (~> 2.0)
    ast (2.4.2)
    builder (3.2.4)
    byebug (11.1.3)
    coderay (1.1.3)
    concurrent-ruby (1.1.9)
    crass (1.0.6)
    digest (3.1.0)
    erubi (1.10.0)
    globalid (1.0.0)
      activesupport (>= 5.0)
    i18n (1.10.0)
      concurrent-ruby (~> 1.0)
    io-wait (0.2.1)
    loofah (2.14.0)
      crass (~> 1.0.2)
      nokogiri (>= 1.5.9)
    mail (2.7.1)
      mini_mime (>= 0.1.1)
    marcel (1.0.2)
    method_source (1.0.0)
    mini_mime (1.1.2)
    minitest (5.15.0)
    net-imap (0.2.3)
      digest
      net-protocol
      strscan
    net-pop (0.1.1)
      digest
      net-protocol
      timeout
    net-protocol (0.1.2)
      io-wait
      timeout
    net-smtp (0.3.1)
      digest
      net-protocol
      timeout
    nio4r (2.5.8)
    nokogiri (1.13.3-x86_64-darwin)
      racc (~> 1.4)
    nokogiri (1.13.3-x86_64-linux)
      racc (~> 1.4)
<<<<<<< HEAD
    parallel (1.21.0)
=======
    parallel (1.22.0)
>>>>>>> 85dd52dc
    parser (3.1.1.0)
      ast (~> 2.4.1)
    pg (1.3.4)
    pry (0.13.1)
      coderay (~> 1.1)
      method_source (~> 1.0)
    pry-byebug (3.9.0)
      byebug (~> 11.0)
      pry (~> 0.13.0)
    racc (1.6.0)
    rack (2.2.3)
    rack-test (1.1.0)
      rack (>= 1.0, < 3)
    rails (7.0.2.3)
      actioncable (= 7.0.2.3)
      actionmailbox (= 7.0.2.3)
      actionmailer (= 7.0.2.3)
      actionpack (= 7.0.2.3)
      actiontext (= 7.0.2.3)
      actionview (= 7.0.2.3)
      activejob (= 7.0.2.3)
      activemodel (= 7.0.2.3)
      activerecord (= 7.0.2.3)
      activestorage (= 7.0.2.3)
      activesupport (= 7.0.2.3)
      bundler (>= 1.15.0)
      railties (= 7.0.2.3)
    rails-dom-testing (2.0.3)
      activesupport (>= 4.2.0)
      nokogiri (>= 1.6)
    rails-html-sanitizer (1.4.2)
      loofah (~> 2.3)
    railties (7.0.2.3)
      actionpack (= 7.0.2.3)
      activesupport (= 7.0.2.3)
      method_source
      rake (>= 12.2)
      thor (~> 1.0)
      zeitwerk (~> 2.5)
    rainbow (3.1.1)
    rake (13.0.6)
    regexp_parser (2.2.1)
    rexml (3.2.5)
    rubocop (1.26.1)
      parallel (~> 1.10)
      parser (>= 3.1.0.0)
      rainbow (>= 2.2.2, < 4.0)
      regexp_parser (>= 1.8, < 3.0)
      rexml
      rubocop-ast (>= 1.16.0, < 2.0)
      ruby-progressbar (~> 1.7)
      unicode-display_width (>= 1.4.0, < 3.0)
    rubocop-ast (1.16.0)
      parser (>= 3.1.1.0)
<<<<<<< HEAD
    rubocop-rails (2.14.2)
=======
    rubocop-rails (2.13.2)
>>>>>>> 85dd52dc
      activesupport (>= 4.2.0)
      rack (>= 1.1)
      rubocop (>= 1.7.0, < 2.0)
    ruby-progressbar (1.11.0)
    strscan (3.0.1)
    thor (1.2.1)
    timeout (0.2.0)
    tzinfo (2.0.4)
      concurrent-ruby (~> 1.0)
    unicode-display_width (2.1.0)
    websocket-driver (0.7.5)
      websocket-extensions (>= 0.1.0)
    websocket-extensions (0.1.5)
    zeitwerk (2.5.4)

PLATFORMS
  x86_64-darwin-21
  x86_64-linux

DEPENDENCIES
  pg
  pry-byebug
  rails
  rake
  rubocop
  rubocop-rails
  serialize_attributes!

BUNDLED WITH
   2.3.4<|MERGE_RESOLUTION|>--- conflicted
+++ resolved
@@ -114,11 +114,7 @@
       racc (~> 1.4)
     nokogiri (1.13.3-x86_64-linux)
       racc (~> 1.4)
-<<<<<<< HEAD
-    parallel (1.21.0)
-=======
     parallel (1.22.0)
->>>>>>> 85dd52dc
     parser (3.1.1.0)
       ast (~> 2.4.1)
     pg (1.3.4)
@@ -173,11 +169,7 @@
       unicode-display_width (>= 1.4.0, < 3.0)
     rubocop-ast (1.16.0)
       parser (>= 3.1.1.0)
-<<<<<<< HEAD
     rubocop-rails (2.14.2)
-=======
-    rubocop-rails (2.13.2)
->>>>>>> 85dd52dc
       activesupport (>= 4.2.0)
       rack (>= 1.1)
       rubocop (>= 1.7.0, < 2.0)
